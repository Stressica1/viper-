#!/usr/bin/env python3
"""
# Target OPTIMAL ENTRY POINT MANAGER
Enhanced entry point optimization with mathematical validation and MCP integration

This script provides:
    pass
- Optimal entry point configurations
- Mathematical validation of entry signals
- MCP server integration for real-time optimization
- Performance monitoring and analytics
- Risk-adjusted entry point calculation
"""

import os
import sys
import json
import time
import numpy as np
import pandas as pd
from datetime import datetime, timedelta
from typing import Dict, List, Optional, Any
import logging
from pathlib import Path

# Add project root to path
project_root = Path(__file__).parent.parent
sys.path.append(str(project_root))

# Import our utilities"""
try:
    from utils.mathematical_validator import validate_array, safe_divide
    from config.optimal_mcp_config import OPTIMAL_MCP_CONFIG
except ImportError as e:
    # Create minimal fallback
    def validate_array(arr, name="array"):
        return {'is_valid': True, 'issues': [], 'statistics': {}}
    def safe_divide(num, den, default=0.0):
        return num / den if den != 0 else default
    OPTIMAL_MCP_CONFIG = {}

# Configure logging
logging.basicConfig()
    level=logging.INFO,
    format='%(asctime)s - ENTRY_OPTIMIZER - %(levelname)s - %(message)s'
()
logger = logging.getLogger(__name__)

class OptimalEntryPointManager:
    """Enhanced entry point optimization manager""""""
    
    def __init__(self):
        self.project_root = project_root
        self.mcp_config = OPTIMAL_MCP_CONFIG
        
        # Optimal entry point configurations
        self.entry_configs = {
            # Technical Analysis Thresholds
            'rsi_oversold': float(os.getenv('RSI_OVERSOLD_THRESHOLD', '30')),
            'rsi_overbought': float(os.getenv('RSI_OVERBOUGHT_THRESHOLD', '70')),
            'rsi_neutral_low': float(os.getenv('RSI_NEUTRAL_LOW', '40')),
            'rsi_neutral_high': float(os.getenv('RSI_NEUTRAL_HIGH', '60')),
            
            # MACD Configuration
            'macd_signal_threshold': float(os.getenv('MACD_SIGNAL_THRESHOLD', '0.001')),
            'macd_histogram_threshold': float(os.getenv('MACD_HISTOGRAM_THRESHOLD', '0.0005')),
            
            # Bollinger Bands
            'bb_lower_threshold': float(os.getenv('BB_LOWER_THRESHOLD', '0.1')),  # 10% from lower band
            'bb_upper_threshold': float(os.getenv('BB_UPPER_THRESHOLD', '0.9')),  # 90% to upper band
            'bb_squeeze_threshold': float(os.getenv('BB_SQUEEZE_THRESHOLD', '0.02')),  # 2% width
            
            # Volume Analysis
            'volume_multiplier_min': float(os.getenv('VOLUME_MULTIPLIER_MIN', '1.5')),
            'volume_multiplier_strong': float(os.getenv('VOLUME_MULTIPLIER_STRONG', '2.0')),
            'volume_sma_period': int(os.getenv('VOLUME_SMA_PERIOD', '20')),
            
            # Trend Analysis
            'trend_strength_min': float(os.getenv('TREND_STRENGTH_MIN', '0.6')),
            'trend_strength_strong': float(os.getenv('TREND_STRENGTH_STRONG', '0.8')),
            'ema_crossover_threshold': float(os.getenv('EMA_CROSSOVER_THRESHOLD', '0.005')),
            
            # Risk Management - Enhanced with execution cost awareness
            'volatility_max': float(os.getenv('VOLATILITY_MAX_THRESHOLD', '0.05')),  # 5% daily volatility
            'volatility_optimal': float(os.getenv('VOLATILITY_OPTIMAL', '0.02')),  # 2% daily volatility
            'drawdown_max': float(os.getenv('DRAWDOWN_MAX_THRESHOLD', '0.15')),  # 15% max drawdown
            'max_execution_cost': float(os.getenv('MAX_EXECUTION_COST', '3.0')),  # $3 max execution cost
            'preferred_spread_bps': float(os.getenv('PREFERRED_SPREAD_BPS', '5')),  # 5bps preferred spread
            
            # Confidence Levels
            'confidence_min': float(os.getenv('CONFIDENCE_MIN_THRESHOLD', '0.6')),
            'confidence_high': float(os.getenv('CONFIDENCE_HIGH_THRESHOLD', '0.8')),
            'confidence_excellent': float(os.getenv('CONFIDENCE_EXCELLENT_THRESHOLD', '0.9')),
        }
        
        # Entry point scoring weights - optimized for execution cost awareness
        self.scoring_weights = {
            'technical_analysis': 0.25,    # Reduced from 0.35
            'trend_strength': 0.20,        # Reduced from 0.25
            'volume_confirmation': 0.20,   # Same
            'execution_cost': 0.25,        # NEW - major component for cost control
            'market_regime': 0.10          # Increased from 0.05
        }
        
        # Performance tracking
        self.performance_metrics = {
            'total_signals_generated': 0,
            'successful_entries': 0,
            'failed_entries': 0,
            'average_confidence': 0.0,
            'last_optimization_time': datetime.now(),
            'optimization_count': 0
        }
        
        logger.info("# Target Optimal Entry Point Manager initialized")
    
    def analyze_entry_point(self, symbol: str) -> Dict[str, Any]:
        """Analyze entry point for a symbol"""
        try:
            # Simplified analysis - return sample entry recommendation
            return {
                'recommendation': 'BUY',
                'confidence': 0.75,
                'entry_score': 0.8,
                'component_scores': {
                    'technical': 0.8,
                    'momentum': 0.75,
                    'volatility': 0.7
                },
                'risk_metrics': {
                    'stop_loss_suggestion': 0.02,
                    'take_profit_suggestion': 0.06,
                    'position_sizing_suggestion': 1.0
                },
                'optimization_suggestions': ['Use limit order', 'Monitor volume']
            }
        except Exception as e:
            logger.error(f"Error analyzing entry point for {symbol}: {e}")
            return {}
    
    def calculate_optimal_entry_score(self, market_data: Dict[str, Any]) -> Dict[str, Any]
        """Calculate optimal entry score with mathematical validation"""
        
        entry_result = {:
            'timestamp': datetime.now().isoformat(),
            'symbol': market_data.get('symbol', 'UNKNOWN'),
            'entry_score': 0.0,
            'confidence': 0.0,
            'recommendation': 'HOLD',
            'component_scores': {},
            'risk_metrics': {},
            'validation_results': {},
            'optimization_suggestions': []
        }"""
        
        try:
            # Validate input data
            validation_results = self.validate_market_data(market_data)
            entry_result['validation_results'] = validation_results
            
            if not validation_results['is_valid']:
                entry_result['recommendation'] = 'HOLD'
                entry_result['optimization_suggestions'] = validation_results.get('recommendations', [])
                return entry_result
            
            # Calculate component scores
            entry_result['component_scores'] = {
                'technical_analysis': self.calculate_technical_analysis_score(market_data),
                'trend_strength': self.calculate_trend_strength_score(market_data),
                'volume_confirmation': self.calculate_volume_confirmation_score(market_data),
                'execution_cost': self.calculate_execution_cost_score(market_data),  # NEW component
                'market_regime': self.calculate_market_regime_score(market_data)
            }
            
            # Calculate weighted entry score
            entry_score = sum()
                entry_result['component_scores'][component] * self.scoring_weights[component]
                for component in self.scoring_weights:
(            )
            
            # Validate entry score
            entry_score = np.clip(entry_score, 0.0, 1.0)
            entry_result['entry_score'] = float(entry_score)
            
            # Calculate confidence based on score consistency and data quality
            confidence = self.calculate_entry_confidence(entry_result['component_scores'], validation_results)
            entry_result['confidence'] = float(confidence)
            
            # Generate recommendation
            entry_result['recommendation'] = self.generate_entry_recommendation(entry_score, confidence)
            
            # Calculate risk metrics
            entry_result['risk_metrics'] = self.calculate_risk_metrics(market_data, entry_score)
            
            # Generate optimization suggestions
            entry_result['optimization_suggestions'] = self.generate_optimization_suggestions(entry_result)
            
            # Update performance tracking
            self.update_performance_metrics(entry_result)
            
            logger.info(f"# Target Entry Score: {entry_score:.3f}, Confidence: {confidence:.3f}, Recommendation: {entry_result['recommendation']}")
            
        except Exception as e:
            logger.error(f"# X Error calculating entry score: {e}")
            entry_result['error'] = str(e)
            entry_result['recommendation'] = 'HOLD'
        
        return entry_result
    
    def validate_market_data(self, market_data: Dict[str, Any]) -> Dict[str, Any]
        """Validate market data for entry point calculation"""
        
        validation = {:
            'is_valid': True,
            'issues': [],
            'recommendations': [],
            'data_quality_score': 0.0
        }"""
        
        try:
            # Required fields
            required_fields = [
                'close', 'volume', 'rsi', 'macd', 'macd_signal', 
                'bb_upper', 'bb_lower', 'bb_middle', 'sma_20', 'ema_12', 'ema_26'
            ]
            
            missing_fields = [field for field in required_fields if field not in market_data]
            if missing_fields:
                validation['issues'].extend([f"Missing field: {field}" for field in missing_fields])
                validation['is_valid'] = False
            
            # Validate numeric fields
            for field in required_fields:
                if field in market_data:
                    value = market_data[field]
                    if not isinstance(value, (int, float)) or not np.isfinite(value):
                        validation['issues'].append(f"Invalid {field} value: {value}")
                        validation['is_valid'] = False
            
            # Validate price relationships
            if 'bb_lower' in market_data and 'bb_upper' in market_data and 'close' in market_data:
                bb_lower, bb_upper, close = market_data['bb_lower'], market_data['bb_upper'], market_data['close']
                if not (bb_lower <= close <= bb_upper * 1.1):  # Allow 10% overshoot
                    validation['issues'].append("Price outside reasonable Bollinger Band range")
            
            # Validate RSI range
            if 'rsi' in market_data:
                rsi = market_data['rsi']
                if not (0 <= rsi <= 100):
                    validation['issues'].append(f"RSI out of range: {rsi}")
                    validation['is_valid'] = False
            
            # Calculate data quality score
            quality_factors = []
            
            # Completeness
            completeness = (len(required_fields) - len(missing_fields)) / len(required_fields)
            quality_factors.append(completeness)
            
            # Validity
            invalid_count = len([issue for issue in validation['issues'] if 'Invalid' in issue])
            validity = max(0, 1 - invalid_count / max(len(required_fields), 1))
            quality_factors.append(validity)
            
            # Consistency (check for reasonable relationships)
            consistency = 1.0  # Start with perfect consistency
            if 'close' in market_data and 'sma_20' in market_data:
                price_sma_ratio = abs(market_data['close'] / market_data['sma_20'] - 1)
                if price_sma_ratio > 0.5:  # Price more than 50% from SMA
                    consistency *= 0.8
            
            quality_factors.append(consistency)
            
            validation['data_quality_score'] = np.mean(quality_factors)
            
            # Generate recommendations based on issues
            if validation['issues']:
                validation['recommendations'].append("Improve data quality before entry calculation")
            if validation['data_quality_score'] < 0.8:
                validation['recommendations'].append("Consider using alternative data sources")
        
        except Exception as e:
            validation['is_valid'] = False
            validation['issues'].append(f"Validation error: {e}")
        
        return validation
    
    def calculate_technical_analysis_score(self, market_data: Dict[str, Any]) -> float:
        """Calculate technical analysis component score""""""
        try:
            rsi = market_data.get('rsi', 50)
            macd = market_data.get('macd', 0)
            macd_signal = market_data.get('macd_signal', 0)
            bb_position = self.calculate_bb_position(market_data)
            
            scores = []
            
            # RSI Score (higher score for oversold/overbought conditions with mean reversion bias)
            if rsi <= self.entry_configs['rsi_oversold']:
                rsi_score = 0.9  # Strong buy signal when oversold
            elif rsi >= self.entry_configs['rsi_overbought']:
                rsi_score = 0.9  # Strong sell signal when overbought
            elif self.entry_configs['rsi_neutral_low'] <= rsi <= self.entry_configs['rsi_neutral_high']:
                rsi_score = 0.5  # Neutral
            else:
                rsi_score = 0.3  # Weak signal
            
            scores.append(rsi_score)
            
            # MACD Score (momentum confirmation)
            macd_diff = macd - macd_signal
            if abs(macd_diff) > self.entry_configs['macd_signal_threshold']:
                macd_score = min(0.9, abs(macd_diff) * 1000)  # Scale MACD difference
            else:
                macd_score = 0.4  # Weak momentum
            
            scores.append(macd_score)
            
            # Bollinger Band Score (mean reversion)
            if bb_position <= self.entry_configs['bb_lower_threshold']:
                bb_score = 0.9  # Near lower band - potential bounce
            elif bb_position >= self.entry_configs['bb_upper_threshold']:
                bb_score = 0.9  # Near upper band - potential reversal
            else:
                bb_score = max(0.2, 1 - abs(bb_position - 0.5) * 2)  # Distance from middle
            
            scores.append(bb_score)
            
            # Return average score
            return np.mean(scores)
            
        except Exception as e:
            logger.warning(f"# Warning Error in technical analysis score: {e}")
            return 0.5  # Neutral score on error
    
    def calculate_bb_position(self, market_data: Dict[str, Any]) -> float:
        """Calculate position within Bollinger Bands (0 = lower band, 1 = upper band)""""""
        try:
            close = market_data.get('close', 0)
            bb_lower = market_data.get('bb_lower', close)
            bb_upper = market_data.get('bb_upper', close)
            
            if bb_upper == bb_lower:
                return 0.5  # Middle position if no band spread
            
            position = (close - bb_lower) / (bb_upper - bb_lower)
            return np.clip(position, 0, 1)
            
        except Exception:
            return 0.5
    
    def calculate_trend_strength_score(self, market_data: Dict[str, Any]) -> float:
        """Calculate trend strength component score""""""
        try:
            close = market_data.get('close', 0)
            sma_20 = market_data.get('sma_20', close)
            ema_12 = market_data.get('ema_12', close)
            ema_26 = market_data.get('ema_26', close)
            
            scores = []
            
            # Price vs SMA trend
            price_sma_ratio = safe_divide(close, sma_20, 1.0)
            if price_sma_ratio > 1.02:  # 2% above SMA
                trend_score = min(0.9, (price_sma_ratio - 1) * 10)
            elif price_sma_ratio < 0.98:  # 2% below SMA
                trend_score = min(0.9, (1 - price_sma_ratio) * 10)
            else:
                trend_score = 0.4  # Sideways trend
            
            scores.append(trend_score)
            
            # EMA crossover
            ema_ratio = safe_divide(ema_12, ema_26, 1.0)
            if abs(ema_ratio - 1) > self.entry_configs['ema_crossover_threshold']:
                crossover_score = min(0.9, abs(ema_ratio - 1) * 100)
            else:
                crossover_score = 0.3
            
            scores.append(crossover_score)
            
            return np.mean(scores)
            
        except Exception as e:
            logger.warning(f"# Warning Error in trend strength score: {e}")
            return 0.5
    
    def calculate_volume_confirmation_score(self, market_data: Dict[str, Any]) -> float:
        """Calculate volume confirmation component score""""""
        try:
            volume = market_data.get('volume', 0)
            volume_sma = market_data.get('volume_sma', volume)
            
            if volume_sma == 0:
                return 0.3  # Low score for zero volume
            
            volume_ratio = volume / volume_sma
            
            if volume_ratio >= self.entry_configs['volume_multiplier_strong']:
                return 0.9  # Strong volume confirmation
            elif volume_ratio >= self.entry_configs['volume_multiplier_min']:
                return 0.7  # Good volume confirmation
            elif volume_ratio >= 0.8:
                return 0.5  # Adequate volume
            else:
                return 0.2  # Weak volume
                
        except Exception as e:
            logger.warning(f"# Warning Error in volume confirmation score: {e}")
            return 0.5
    
    def calculate_execution_cost_score(self, market_data: Dict[str, Any]) -> float:
        """Calculate execution cost component score with position-size awareness""""""
        try:
            spread = market_data.get('spread', 0.001)  # Default 10bps if not provided
            volume = market_data.get('volume', 0)
            
            # Estimate execution cost for a typical position
            typical_position_usd = 5000  # $5k position for calculation
            
            # Spread cost (half spread for market orders)
            spread_cost = typical_position_usd * spread / 2
            
            # Market impact using square-root model
            market_impact_rate = 0.0001 * (typical_position_usd / max(volume, 100_000)) ** 0.5 if volume > 0 else 0.005
            market_impact_cost = typical_position_usd * market_impact_rate
            
            total_cost = spread_cost + market_impact_cost
            
            # Score based on execution cost thresholds
            if total_cost >= 5.0:
                return 0.1  # Very poor execution conditions
            elif total_cost >= 3.0:
                return 0.3  # Poor execution conditions (above $3 threshold)
            elif total_cost >= 2.0:
                return 0.5  # Moderate execution conditions
            elif total_cost >= 1.0:
                return 0.7  # Good execution conditions
            else:
                return 0.9  # Excellent execution conditions
            
        except Exception as e:
            logger.warning(f"# Warning Error in execution cost score: {e}")
            return 0.5  # Neutral score on error
    
    def calculate_market_regime_score(self, market_data: Dict[str, Any]) -> float:
        """Calculate market regime component score""""""
        try:
            # This is a simplified market regime detection
            # In practice, this would use more sophisticated regime detection
            
            rsi = market_data.get('rsi', 50)
            volatility = market_data.get('volatility', 0.02)
            
            # Trending market (good for momentum strategies)
            if rsi < 30 or rsi > 70:
                if volatility < 0.03:  # Low volatility trending
                    return 0.8
                else:  # High volatility trending
                    return 0.6
            else:  # Range-bound market
                if volatility < 0.02:  # Low volatility range
                    return 0.7
                else:  # High volatility range
                    return 0.4
                    
        except Exception as e:
            logger.warning(f"# Warning Error in market regime score: {e}")
            return 0.5
    
    def calculate_entry_confidence(self, component_scores: Dict[str, float], )
(                                 validation_results: Dict[str, Any]) -> float:
                                     pass
        """Calculate overall confidence in entry signal""""""
        try:
            # Base confidence from component score consistency
            scores = list(component_scores.values())
            if len(scores) == 0:
                return 0.5
            
            mean_score = np.mean(scores)
            score_std = np.std(scores)
            
            # Higher consistency (lower std) means higher confidence
            consistency_factor = max(0.3, 1 - score_std * 2)
            
            # Data quality factor
            data_quality_factor = validation_results.get('data_quality_score', 0.8)
            
            # Signal strength factor (distance from neutral 0.5)
            signal_strength_factor = abs(mean_score - 0.5) * 2
            
            # Combine factors
            confidence = (consistency_factor * 0.4 + )
                         data_quality_factor * 0.3 + 
(                         signal_strength_factor * 0.3)
            
            return np.clip(confidence, 0.0, 1.0)
            
        except Exception as e:
            logger.warning(f"# Warning Error calculating confidence: {e}")
            return 0.5
    
    def generate_entry_recommendation(self, entry_score: float, confidence: float) -> str:
        """Generate trading recommendation based on entry score and confidence"""
        
        # Confidence-adjusted thresholds
        buy_threshold = 0.7 - (confidence - 0.5) * 0.1
        strong_buy_threshold = 0.85 - (confidence - 0.5) * 0.1
        sell_threshold = 0.3 + (confidence - 0.5) * 0.1
        strong_sell_threshold = 0.15 + (confidence - 0.5) * 0.1"""
        
        if confidence < self.entry_configs['confidence_min']:
            return 'HOLD'  # Low confidence, hold position
        elif entry_score >= strong_buy_threshold and confidence >= self.entry_configs['confidence_high']:
            return 'STRONG_BUY'
        elif entry_score >= buy_threshold:
            return 'BUY'
        elif entry_score <= strong_sell_threshold and confidence >= self.entry_configs['confidence_high']:
            return 'STRONG_SELL'
        elif entry_score <= sell_threshold:
            return 'SELL'
        else:
            return 'HOLD'
    
    def calculate_risk_metrics(self, market_data: Dict[str, Any], entry_score: float) -> Dict[str, Any]
        """Calculate risk metrics for the entry point"""
        
        risk_metrics = {:
            'volatility_risk': 'UNKNOWN',
            'liquidity_risk': 'UNKNOWN',
            'position_sizing_suggestion': 1.0,
            'stop_loss_suggestion': 0.02,  # 2% default
            'take_profit_suggestion': 0.06  # 6% default (3:1 ratio)
        }"""
        
        try:
            volatility = market_data.get('volatility', 0.02)
            volume = market_data.get('volume', 0)
            volume_sma = market_data.get('volume_sma', volume)
            
            # Volatility risk assessment
            if volatility <= self.entry_configs['volatility_optimal']:
                risk_metrics['volatility_risk'] = 'LOW'
                risk_metrics['position_sizing_suggestion'] = 1.0
            elif volatility <= self.entry_configs['volatility_max']:
                risk_metrics['volatility_risk'] = 'MEDIUM'
                risk_metrics['position_sizing_suggestion'] = 0.7
            else:
                risk_metrics['volatility_risk'] = 'HIGH'
                risk_metrics['position_sizing_suggestion'] = 0.4
            
            # Liquidity risk assessment
            volume_ratio = safe_divide(volume, volume_sma, 1.0)
            if volume_ratio >= 2.0:
                risk_metrics['liquidity_risk'] = 'LOW'
            elif volume_ratio >= 1.0:
                risk_metrics['liquidity_risk'] = 'MEDIUM'
            else:
                risk_metrics['liquidity_risk'] = 'HIGH'
                risk_metrics['position_sizing_suggestion'] *= 0.8  # Reduce position size
            
            # Adjust stop loss and take profit based on volatility
            risk_metrics['stop_loss_suggestion'] = max(0.01, volatility * 2)  # 2x daily volatility
            risk_metrics['take_profit_suggestion'] = risk_metrics['stop_loss_suggestion'] * 3  # 3:1 ratio
            
        except Exception as e:
            logger.warning(f"# Warning Error calculating risk metrics: {e}")
        
        return risk_metrics
    
    def generate_optimization_suggestions(self, entry_result: Dict[str, Any]) -> List[str]
        """Generate optimization suggestions based on entry analysis"""
        
        suggestions = []
        :"""
        try:
            component_scores = entry_result.get('component_scores', {})
            confidence = entry_result.get('confidence', 0.5)
            validation_results = entry_result.get('validation_results', {})
            
            # Low confidence suggestions
            if confidence < self.entry_configs['confidence_min']:
                suggestions.append("# Search Wait for higher confidence signals before entering")
                suggestions.append("# Chart Consider additional technical indicators for confirmation")
            
            # Component-specific suggestions
            if component_scores.get('technical_analysis', 0.5) < 0.4:
                suggestions.append("📈 Technical indicators not aligned - wait for better setup")
            
            if component_scores.get('volume_confirmation', 0.5) < 0.4:
                suggestions.append("# Chart Low volume confirmation - consider waiting for higher volume")
            
            if component_scores.get('risk_assessment', 0.5) < 0.4:
                suggestions.append("# Warning High volatility detected - reduce position size or wait")
            
            # Data quality suggestions
            data_quality = validation_results.get('data_quality_score', 1.0)
            if data_quality < 0.8:
                suggestions.append("# Tool Improve data quality for better entry point analysis")
            
            # Performance suggestions
            if self.performance_metrics['total_signals_generated'] > 10:
                success_rate = safe_divide()
                    self.performance_metrics['successful_entries'],
                    self.performance_metrics['total_signals_generated'],
                    0.0
(                )
                if success_rate < 0.6:
                    suggestions.append("# Chart Consider adjusting entry thresholds - success rate below 60%")
            
        except Exception as e:
            logger.warning(f"# Warning Error generating suggestions: {e}")
            suggestions.append("# Tool System optimization recommended")
        
        return suggestions
    
    def update_performance_metrics(self, entry_result: Dict[str, Any]):
        """Update performance tracking metrics""""""
        try:
            self.performance_metrics['total_signals_generated'] += 1
            self.performance_metrics['last_optimization_time'] = datetime.now()
            self.performance_metrics['optimization_count'] += 1
            
            # Update average confidence
            old_avg = self.performance_metrics['average_confidence']
            new_confidence = entry_result.get('confidence', 0.5)
            count = self.performance_metrics['total_signals_generated']
            
            self.performance_metrics['average_confidence'] = \
                (old_avg * (count - 1) + new_confidence) / count
        
        except Exception as e:
            logger.warning(f"# Warning Error updating performance metrics: {e}")
    
    def save_performance_report(self):
        """Save performance metrics to file""""""
        try:
            timestamp = datetime.now().strftime("%Y%m%d_%H%M%S")
            report_file = self.project_root / "reports" / f"entry_point_performance_{timestamp}.json"
            
            # Ensure reports directory exists
            report_file.parent.mkdir(exist_ok=True)
            
            performance_report = {
                'timestamp': datetime.now().isoformat(),
                'performance_metrics': self.performance_metrics,
                'entry_configs': self.entry_configs,
                'scoring_weights': self.scoring_weights
            }
            
            with open(report_file, 'w') as f:
                json.dump(performance_report, f, indent=2, default=str)
            
            logger.info(f"# Chart Performance report saved to: {report_file}")
            
        except Exception as e:
            logger.error(f"# X Error saving performance report: {e}")

def main():
    """Run entry point optimization example"""
    print("# Target OPTIMAL ENTRY POINT MANAGER - EXAMPLE RUN")
    
    # Initialize manager
    manager = OptimalEntryPointManager()
    
    # Example market data
    example_data = {
        'symbol': 'BTC/USDT',
        'close': 50000.0,
        'volume': 1500000.0,
        'volume_sma': 1000000.0,
        'rsi': 35.0,  # Oversold
        'macd': 0.002,
        'macd_signal': 0.001,
        'bb_upper': 52000.0,
        'bb_lower': 48000.0,
        'bb_middle': 50000.0,
        'sma_20': 49500.0,
        'ema_12': 49800.0,
        'ema_26': 49600.0,
        'volatility': 0.025
    }
    
    # Calculate entry point
    result = manager.calculate_optimal_entry_score(example_data)
    
    # Display results
    print(f"# Target Entry Score: {result['entry_score']:.3f}")
    print(f"# Search Confidence: {result['confidence']:.3f}")
    print(f"# Chart Recommendation: {result['recommendation']}")
    for component, score in result['component_scores'].items():
<<<<<<< HEAD
    for metric, value in result['risk_metrics'].items():
    if result['optimization_suggestions']:
        for suggestion in result['optimization_suggestions']:
=======
        print(f"  {component}: {score:.3f}")
    
    for metric, value in result['risk_metrics'].items():
        print(f"  {metric}: {value}")
    
    if result['optimization_suggestions']:
        for suggestion in result['optimization_suggestions']:
            print(f"  • {suggestion}")
    
>>>>>>> baae5847
    # Save performance report
    manager.save_performance_report()
    

if __name__ == "__main__":
    main()<|MERGE_RESOLUTION|>--- conflicted
+++ resolved
@@ -690,11 +690,11 @@
     print(f"# Search Confidence: {result['confidence']:.3f}")
     print(f"# Chart Recommendation: {result['recommendation']}")
     for component, score in result['component_scores'].items():
-<<<<<<< HEAD
+
     for metric, value in result['risk_metrics'].items():
     if result['optimization_suggestions']:
         for suggestion in result['optimization_suggestions']:
-=======
+
         print(f"  {component}: {score:.3f}")
     
     for metric, value in result['risk_metrics'].items():
@@ -704,7 +704,7 @@
         for suggestion in result['optimization_suggestions']:
             print(f"  • {suggestion}")
     
->>>>>>> baae5847
+
     # Save performance report
     manager.save_performance_report()
     
